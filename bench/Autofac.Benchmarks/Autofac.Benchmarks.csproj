﻿<Project Sdk="Microsoft.NET.Sdk">

  <PropertyGroup>
    <TargetFramework>netcoreapp1.1</TargetFramework>
    <NoWarn>$(NoWarn);CS1591</NoWarn>
    <GenerateDocumentationFile>true</GenerateDocumentationFile>
    <AssemblyName>Autofac.Benchmarks</AssemblyName>
    <AssemblyOriginatorKeyFile>../../Autofac.snk</AssemblyOriginatorKeyFile>
    <SignAssembly>true</SignAssembly>
    <PublicSign Condition=" '$(OS)' != 'Windows_NT' ">true</PublicSign>
    <PackageId>Autofac.Benchmarks</PackageId>
    <GenerateRuntimeConfigurationFiles>true</GenerateRuntimeConfigurationFiles>
    <RuntimeFrameworkVersion>1.1.2</RuntimeFrameworkVersion>
    <CodeAnalysisRuleSet>../../build/Analyzers.ruleset</CodeAnalysisRuleSet>
  </PropertyGroup>

  <ItemGroup>
<<<<<<< HEAD
    <Compile Remove="TestResults\**" />
    <EmbeddedResource Remove="TestResults\**" />
    <None Remove="TestResults\**" />
  </ItemGroup>

  <ItemGroup>
    <PackageReference Include="Microsoft.NET.Test.Sdk" Version="15.0.0" />
    <PackageReference Include="xunit.runner.visualstudio" Version="2.2.0" />
    <PackageReference Include="xunit" Version="2.2.0" />
    <PackageReference Include="BenchmarkDotNet" Version="0.10.3" />
=======
    <PackageReference Include="Microsoft.NET.Test.Sdk" Version="15.7.0" />
    <PackageReference Include="xunit.runner.visualstudio" Version="2.3.1" />
    <PackageReference Include="xunit" Version="2.3.1" />
    <PackageReference Include="BenchmarkDotNet" Version="0.10.14" />
>>>>>>> 227eb59b
  </ItemGroup>

  <ItemGroup>
    <ProjectReference Include="..\..\src\Autofac\Autofac.csproj" />
  </ItemGroup>

  <ItemGroup>
    <Service Include="{82a7f48d-3b50-4b1e-b82e-3ada8210c358}" />
  </ItemGroup>

</Project><|MERGE_RESOLUTION|>--- conflicted
+++ resolved
@@ -15,23 +15,16 @@
   </PropertyGroup>
 
   <ItemGroup>
-<<<<<<< HEAD
     <Compile Remove="TestResults\**" />
     <EmbeddedResource Remove="TestResults\**" />
     <None Remove="TestResults\**" />
   </ItemGroup>
 
   <ItemGroup>
-    <PackageReference Include="Microsoft.NET.Test.Sdk" Version="15.0.0" />
-    <PackageReference Include="xunit.runner.visualstudio" Version="2.2.0" />
-    <PackageReference Include="xunit" Version="2.2.0" />
-    <PackageReference Include="BenchmarkDotNet" Version="0.10.3" />
-=======
     <PackageReference Include="Microsoft.NET.Test.Sdk" Version="15.7.0" />
     <PackageReference Include="xunit.runner.visualstudio" Version="2.3.1" />
     <PackageReference Include="xunit" Version="2.3.1" />
     <PackageReference Include="BenchmarkDotNet" Version="0.10.14" />
->>>>>>> 227eb59b
   </ItemGroup>
 
   <ItemGroup>
