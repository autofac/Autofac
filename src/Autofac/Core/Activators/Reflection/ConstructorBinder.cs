--- conflicted
+++ resolved
@@ -41,11 +41,7 @@
             var factoryCache = reflectionCache.Internal.ConstructorBinderFactory;
 
             // Build the invoker.
-<<<<<<< HEAD
             _factory = factoryCache.GetOrAdd(constructorInfo, FactoryBuilder);
-=======
-            _factory = FactoryCache.GetOrAdd(Constructor, FactoryBuilder);
->>>>>>> f56d1fe9
         }
     }
 
