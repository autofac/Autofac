--- conflicted
+++ resolved
@@ -40,7 +40,7 @@
     {
         private readonly IResolveOperation _context;
         private readonly ISharingLifetimeScope _activationScope;
-        private readonly IComponentRegistration _decoratorTargetComponent;
+        private readonly IComponentRegistration? _decoratorTargetComponent;
         private readonly Service _service;
         private object? _newInstance;
         private bool _executed;
@@ -82,8 +82,7 @@
 
             _executed = true;
 
-<<<<<<< HEAD
-            object decoratorTarget = null;
+            object? decoratorTarget = null;
 
             var sharing = _decoratorTargetComponent != null
                 ? _decoratorTargetComponent.Sharing
@@ -111,12 +110,6 @@
 
             if (_newInstance != decoratorTarget)
                 ComponentRegistration.RaiseActivating(this, resolveParameters, ref _newInstance);
-=======
-            object? decoratorTarget = null;
-            object instance = ComponentRegistration.Sharing == InstanceSharing.None
-                ? Activate(Parameters, out decoratorTarget)
-                : _activationScope.GetOrCreateAndShare(ComponentRegistration.Id, () => Activate(Parameters, out decoratorTarget));
->>>>>>> 4a3419e6
 
             var handler = InstanceLookupEnding;
             handler?.Invoke(this, new InstanceLookupEndingEventArgs(this, NewInstanceActivated));
@@ -126,7 +119,7 @@
             return _newInstance;
         }
 
-        private void StartStartableComponent(object? instance)
+        private void StartStartableComponent(object instance)
         {
             if (instance is IStartable startable
                 && ComponentRegistration.Services.Any(s => (s is TypedService typed) && typed.ServiceType == typeof(IStartable))
@@ -208,8 +201,6 @@
             var beginningHandler = CompletionBeginning;
             beginningHandler?.Invoke(this, new InstanceLookupCompletionBeginningEventArgs(this));
 
-            // _newInstance will definitely have been instantiated by the time
-            // this is called.
             ComponentRegistration.RaiseActivated(this, Parameters, _newInstance!);
 
             var endingHandler = CompletionEnding;
