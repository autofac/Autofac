--- conflicted
+++ resolved
@@ -46,40 +46,10 @@
     /// </remarks>
     internal class ComponentRegistry : Disposable, IComponentRegistry
     {
-<<<<<<< HEAD
         private readonly ConcurrentDictionary<IComponentRegistration, IEnumerable<IComponentRegistration>> _decorators
             = new ConcurrentDictionary<IComponentRegistration, IEnumerable<IComponentRegistration>>();
 
         private readonly IRegisteredServicesTracker _registeredServicesTracker;
-=======
-        /// <summary>
-        /// Protects instance variables from concurrent access.
-        /// </summary>
-        private readonly object _synchRoot = new object();
-
-        /// <summary>
-        /// External registration sources.
-        /// </summary>
-        private readonly List<IRegistrationSource> _dynamicRegistrationSources = new List<IRegistrationSource>();
-
-        /// <summary>
-        /// All registrations.
-        /// </summary>
-        private readonly List<IComponentRegistration> _registrations = new List<IComponentRegistration>();
-
-        /// <summary>
-        /// Keeps track of the status of registered services.
-        /// </summary>
-        private readonly ConcurrentDictionary<Service, ServiceRegistrationInfo> _serviceInfo = new ConcurrentDictionary<Service, ServiceRegistrationInfo>();
-
-        /// <summary>
-        /// Initializes a new instance of the <see cref="ComponentRegistry"/> class.
-        /// </summary>
-        public ComponentRegistry()
-            : this(new Dictionary<string, object>())
-        {
-        }
->>>>>>> 5ae6bf4e
 
         /// <summary>
         /// Initializes a new instance of the <see cref="ComponentRegistry"/> class.
@@ -153,31 +123,6 @@
             return _registeredServicesTracker.RegistrationsFor(service);
         }
 
-<<<<<<< HEAD
-        /// <inheritdoc />
-        public IEnumerable<IComponentRegistration> DecoratorsFor(IComponentRegistration registration)
-        {
-            if (registration == null) throw new ArgumentNullException(nameof(registration));
-
-            return _decorators.GetOrAdd(registration, r =>
-            {
-                var result = new List<IComponentRegistration>();
-
-                foreach (var service in r.Services)
-                {
-                    if (service is DecoratorService || !(service is IServiceWithType swt)) continue;
-
-                    var decoratorService = new DecoratorService(swt.ServiceType);
-                    var decoratorRegistrations = _registeredServicesTracker.RegistrationsFor(decoratorService);
-                    result.AddRange(decoratorRegistrations);
-                }
-
-                return result.OrderBy(d => d.GetRegistrationOrder()).ToArray();
-            });
-        }
-
-=======
->>>>>>> 5ae6bf4e
         /// <summary>
         /// Gets the registration sources that are used by the registry.
         /// </summary>
